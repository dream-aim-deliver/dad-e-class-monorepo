import { getLocale } from "next-intl/server";
import Home from "../../components/home";
import { TLocale } from "@maany_shr/e-class-translations";
import { auth } from "@maany_shr/e-class-models";
import { NextAuthGateway } from "@maany_shr/e-class-auth";
import nextAuth from "../../auth/config";
import { listApiV1RepositoryHomePageGet } from "@maany_shr/e-class-cms-fastapi-sdk";
import {
  pingCMSFastAPI,
} from "../../lib/infrastructure/cms-fastapi/initialize-client";



export default async function Index() {
  /*
   * Replace the elements below with your own.
   *
   * Note: The corresponding styles are in the ./index.tailwind file.
   */
  const locale = await getLocale();
  const authGateway = new NextAuthGateway(nextAuth);
  const sessionDTO = await authGateway.getSession();
  let session: auth.TSession | undefined;
  if (sessionDTO.success) {
    session = sessionDTO.data;
  }

<<<<<<< HEAD
=======
//  const pingResult = await pingCMSFastAPI();
  //if (!pingResult) {
    //return <div>CMS FastAPI is not running</div>;
  //}

  //const homePageDTO = await listApiV1RepositoryHomePageGet({
    //headers: {
      //"x-auth-token": "test123", 
    //},
    //query: {
      //platform_language_id: 1,
      //},
    //})


>>>>>>> 4054527b

  return (
    <div className="bg-card-color-fill">
      <Home locale={locale as TLocale} session={session} />
    </div>
  );
}<|MERGE_RESOLUTION|>--- conflicted
+++ resolved
@@ -25,24 +25,6 @@
     session = sessionDTO.data;
   }
 
-<<<<<<< HEAD
-=======
-//  const pingResult = await pingCMSFastAPI();
-  //if (!pingResult) {
-    //return <div>CMS FastAPI is not running</div>;
-  //}
-
-  //const homePageDTO = await listApiV1RepositoryHomePageGet({
-    //headers: {
-      //"x-auth-token": "test123", 
-    //},
-    //query: {
-      //platform_language_id: 1,
-      //},
-    //})
-
-
->>>>>>> 4054527b
 
   return (
     <div className="bg-card-color-fill">
