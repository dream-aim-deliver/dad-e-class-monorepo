'use client';

import { TLocale } from '@maany_shr/e-class-translations';
import {
    Button,
    CourseForm,
    DefaultError,
    DefaultLoading,
    IconSave,
<<<<<<< HEAD
    SectionHeading,
    useCourseForm,
} from '@maany_shr/e-class-ui-kit';
import { useLocale } from 'next-intl';
import { viewModels } from '@maany_shr/e-class-models';
=======
    uploadToS3,
    useCreateCourseForm,
} from '@maany_shr/e-class-ui-kit';
import { useLocale, useTranslations } from 'next-intl';
import { fileMetadata, viewModels } from '@maany_shr/e-class-models';
>>>>>>> 3419d0ab
import { Suspense, useEffect, useState } from 'react';
import { trpc } from '../../trpc/client';
import { useCreateCoursePresenter } from '../../hooks/use-create-course-presenter';
import { useRouter } from 'next/navigation';
import { useGetCourseShortPresenter } from '../../hooks/use-course-short-presenter';
import { useCourseImageUpload } from '../common/hooks/use-course-image-upload';

const useCreateCourse = () => {
    const router = useRouter();
    const createMutation = trpc.createCourse.useMutation();

    const [createCourseViewModel, setCreateCourseViewModel] = useState<
        viewModels.TCreateCourseViewModel | undefined
    >(undefined);
    const { presenter: createCoursePresenter } = useCreateCoursePresenter(
        setCreateCourseViewModel,
    );

    // Navigation effect after successful creation
    useEffect(() => {
        if (createMutation.isSuccess) {
            createCoursePresenter.present(
                createMutation.data,
                createCourseViewModel,
            );
        }
    }, [createMutation.isSuccess]);

    // Redirect to courses page after success
    useEffect(() => {
        if (createCourseViewModel?.mode === 'default') {
            setTimeout(() => {
                router.push('/workspace/courses');
            }, 1000);
        }
    }, [createCourseViewModel]);

    const createCourseTranslations = useTranslations('pages.createCourse');

    const getSubmitErrorMessage = () => {
        const hasViewModelError =
            createCourseViewModel && createCourseViewModel.mode !== 'default';

        if (createCourseViewModel?.mode === 'invalid') {
            // TODO: Decide if we can pass the error message directly
            return createCourseViewModel.data.message;
        }
        if (createMutation.error || hasViewModelError) {
            return createCourseTranslations('courseCreationError');
        }
        return undefined;
    };

    const createCourse = async (courseData: {
        title: string;
        slug: string;
        description: string;
        imageFileId: string;
    }) => {
        createMutation.mutate(courseData);
    };

    return {
        createCourse,
        isCreating: createMutation.isPending,
        isSuccess: createMutation.isSuccess,
        getSubmitErrorMessage,
    };
};

<<<<<<< HEAD
=======
// Custom hook for image upload logic
const useCourseImageUpload = () => {
    const uploadMutation = trpc.uploadCourseImage.useMutation();
    const verifyMutation = trpc.verifyFile.useMutation();

    const [courseImage, setCourseImage] =
        useState<fileMetadata.TFileMetadataImage | null>(null);
    const [uploadError, setUploadError] = useState<string | undefined>(
        undefined,
    );

    const uploadImage = async (
        uploadRequest: fileMetadata.TFileUploadRequest,
        abortSignal?: AbortSignal,
    ) => {
        if (abortSignal?.aborted) {
            throw new AbortError();
        }

        const checksum = await calculateMd5(uploadRequest.file);

        // For mutations, we aren't able to abort them midway.
        // Hence, we check for abort signal before each step.
        const uploadResult = await uploadMutation.mutateAsync({
            name: uploadRequest.name,
            checksum,
            mimeType: uploadRequest.file.type,
            size: uploadRequest.file.size,
        });
        if (!uploadResult.success) {
            throw new Error('Failed to get upload credentials');
        }

        if (abortSignal?.aborted) {
            throw new AbortError();
        }

        // Comment out to test without the storage running
        await uploadToS3({
            file: uploadRequest.file,
            checksum,
            storageUrl: uploadResult.data.storageUrl,
            objectName: uploadResult.data.file.objectName,
            formFields: uploadResult.data.formFields,
            abortSignal,
        });

        const verifyResult = await verifyMutation.mutateAsync({
            fileId: uploadResult.data.file.id,
        });
        if (!verifyResult.success) {
            throw new Error('Failed to verify image upload');
        }

        return {
            id: uploadResult.data.file.id,
            name: uploadResult.data.file.name,
            url: verifyResult.data.downloadUrl,
            thumbnailUrl: verifyResult.data.downloadUrl,
            size: uploadResult.data.file.size,
            category: uploadResult.data.file.category,
        } as fileMetadata.TFileMetadata;
    };

    const createCourseTranslations = useTranslations('pages.createCourse');

    const handleFileChange = async (
        uploadRequest: fileMetadata.TFileUploadRequest,
        abortSignal?: AbortSignal,
    ): Promise<fileMetadata.TFileMetadata> => {
        setUploadError(undefined);
        try {
            return await uploadImage(uploadRequest, abortSignal);
        } catch (error) {
            if (error instanceof AbortError) {
                console.warn('File upload was aborted');
            } else {
                console.error('File upload failed:', error);
                setUploadError(createCourseTranslations('uploadError'));
            }
            throw error;
        }
    };

    const handleUploadComplete = (file: fileMetadata.TFileMetadataImage) => {
        setCourseImage(file);
    };

    const handleDelete = (id: string) => {
        if (courseImage?.id === id) {
            setCourseImage(null);
        }
    };

    const handleDownload = async (id: string) => {
        if (courseImage?.id !== id) return;
        downloadFile(courseImage.url, courseImage.name);
    };

    return {
        courseImage,
        uploadError,
        handleFileChange,
        handleUploadComplete,
        handleDelete,
        handleDownload,
    };
};

>>>>>>> 3419d0ab
interface CreateCourseContentProps {
    duplicationCourse?: {
        title: string;
        imageUrl?: string;
    };
}

function CreateCourseContent(props: CreateCourseContentProps) {
    const locale = useLocale() as TLocale;

    const {
        courseTitle,
        setCourseTitle,
        courseSlug,
        setCourseSlug,
        courseDescription,
        setCourseDescription,
        isDescriptionValid,
        serializeDescription,
    } = useCourseForm();

    const { createCourse, isCreating, isSuccess, getSubmitErrorMessage } =
        useCreateCourse();

    const {
        courseImage,
        uploadError,
        handleFileChange,
        handleUploadComplete,
        handleDelete,
        handleDownload,
    } = useCourseImageUpload();

    const [validationError, setValidationError] = useState<string | undefined>(
        undefined,
    );

    const validateCourse = (): string | undefined => {
        if (!courseTitle || !courseSlug) {
            return createCourseTranslations('titleSlugError');
        }
        if (!courseDescription || !isDescriptionValid()) {
            return createCourseTranslations('descriptionError');
        }
        // TODO: Add more client validation logic as needed
        if (!courseImage) {
            return createCourseTranslations('missingImageError');
        }
        return undefined;
    };

    const handleCreateCourse = async () => {
        setValidationError(undefined);

        const validationError = validateCourse();
        if (validationError) {
            setValidationError(validationError);
            return;
        }

        await createCourse({
            title: courseTitle,
            slug: courseSlug,
            description: serializeDescription(),
            imageFileId: courseImage!.id,
        });
    };

    const isSubmitDisabled = isSuccess || isCreating;
    const errorMessage =
        validationError ?? uploadError ?? getSubmitErrorMessage();

    const createCourseTranslations = useTranslations('pages.createCourse');

    return (
        <div className="flex flex-col gap-4 px-30">
            <div className="flex w-full items-center justify-between">
                <h1> {createCourseTranslations('createTitle')} </h1>
                <Button
                    variant="primary"
                    onClick={handleCreateCourse}
                    text={createCourseTranslations('saveDraftButton')}
                    hasIconLeft
                    iconLeft={<IconSave />}
                    disabled={isSubmitDisabled}
                />
            </div>
<<<<<<< HEAD

            <CourseForm
                mode="create"
                image={courseImage}
                courseTitle={courseTitle}
                setCourseTitle={setCourseTitle}
                courseSlug={courseSlug}
                setCourseSlug={setCourseSlug}
                courseDescription={courseDescription}
                setCourseDescription={setCourseDescription}
                onFileChange={handleFileChange}
                onUploadComplete={handleUploadComplete}
                onDelete={handleDelete}
                onDownload={handleDownload}
                locale={locale}
                errorMessage={errorMessage}
                hasSuccess={isSuccess}
                duplicationCourse={props.duplicationCourse}
            />
=======
            <div>
                <CreateCourseForm
                    image={courseImage}
                    courseTitle={courseTitle}
                    setCourseTitle={setCourseTitle}
                    courseSlug={courseSlug}
                    setCourseSlug={setCourseSlug}
                    courseDescription={courseDescription}
                    setCourseDescription={setCourseDescription}
                    onFileChange={handleFileChange}
                    onUploadComplete={handleUploadComplete}
                    onDelete={handleDelete}
                    onDownload={handleDownload}
                    locale={locale}
                    errorMessage={errorMessage}
                    hasSuccess={isSuccess}
                    duplicationCourse={props.duplicationCourse}
                />
            </div>
>>>>>>> 3419d0ab
        </div>
    );
}

function CreateCourseWithDuplication({
    duplicationCourseSlug,
}: {
    duplicationCourseSlug: string;
}) {
    const locale = useLocale() as TLocale;

    const [duplicationCourseResponse] = trpc.getCourseShort.useSuspenseQuery({
        courseSlug: duplicationCourseSlug,
    });
    const createCourseTranslations = useTranslations('pages.createCourse');

    const [duplicationCourseViewModel, setDuplicationCourseViewModel] =
        useState<viewModels.TCourseShortViewModel | undefined>(undefined);
    const { presenter: duplicationCoursePresenter } =
        useGetCourseShortPresenter(setDuplicationCourseViewModel);
    duplicationCoursePresenter.present(
        duplicationCourseResponse,
        duplicationCourseViewModel,
    );

    if (!duplicationCourseViewModel) {
        return <DefaultLoading locale={locale} />;
    }

    if (duplicationCourseViewModel.mode === 'not-found') {
        return (
            <DefaultError
                description={createCourseTranslations(
                    'duplicationDefaultError',
                )}
                locale={locale}
            />
        );
    }

    if (duplicationCourseViewModel.mode === 'kaboom') {
        return <DefaultError locale={locale} />;
    }

    return (
        <CreateCourseContent
            duplicationCourse={{
                title: duplicationCourseViewModel.data.title,
                imageUrl: duplicationCourseViewModel.data.imageUrl ?? undefined,
            }}
        />
    );
}

export default function CreateCourse({
    duplicationCourseSlug,
}: {
    duplicationCourseSlug?: string;
}) {
    const locale = useLocale() as TLocale;
    if (duplicationCourseSlug) {
        return (
            <Suspense fallback={<DefaultLoading locale={locale} />}>
                <CreateCourseWithDuplication
                    duplicationCourseSlug={duplicationCourseSlug}
                />
            </Suspense>
        );
    }
    return <CreateCourseContent />;
}<|MERGE_RESOLUTION|>--- conflicted
+++ resolved
@@ -7,19 +7,13 @@
     DefaultError,
     DefaultLoading,
     IconSave,
-<<<<<<< HEAD
     SectionHeading,
     useCourseForm,
-} from '@maany_shr/e-class-ui-kit';
-import { useLocale } from 'next-intl';
-import { viewModels } from '@maany_shr/e-class-models';
-=======
     uploadToS3,
     useCreateCourseForm,
 } from '@maany_shr/e-class-ui-kit';
 import { useLocale, useTranslations } from 'next-intl';
 import { fileMetadata, viewModels } from '@maany_shr/e-class-models';
->>>>>>> 3419d0ab
 import { Suspense, useEffect, useState } from 'react';
 import { trpc } from '../../trpc/client';
 import { useCreateCoursePresenter } from '../../hooks/use-create-course-presenter';
@@ -90,118 +84,6 @@
     };
 };
 
-<<<<<<< HEAD
-=======
-// Custom hook for image upload logic
-const useCourseImageUpload = () => {
-    const uploadMutation = trpc.uploadCourseImage.useMutation();
-    const verifyMutation = trpc.verifyFile.useMutation();
-
-    const [courseImage, setCourseImage] =
-        useState<fileMetadata.TFileMetadataImage | null>(null);
-    const [uploadError, setUploadError] = useState<string | undefined>(
-        undefined,
-    );
-
-    const uploadImage = async (
-        uploadRequest: fileMetadata.TFileUploadRequest,
-        abortSignal?: AbortSignal,
-    ) => {
-        if (abortSignal?.aborted) {
-            throw new AbortError();
-        }
-
-        const checksum = await calculateMd5(uploadRequest.file);
-
-        // For mutations, we aren't able to abort them midway.
-        // Hence, we check for abort signal before each step.
-        const uploadResult = await uploadMutation.mutateAsync({
-            name: uploadRequest.name,
-            checksum,
-            mimeType: uploadRequest.file.type,
-            size: uploadRequest.file.size,
-        });
-        if (!uploadResult.success) {
-            throw new Error('Failed to get upload credentials');
-        }
-
-        if (abortSignal?.aborted) {
-            throw new AbortError();
-        }
-
-        // Comment out to test without the storage running
-        await uploadToS3({
-            file: uploadRequest.file,
-            checksum,
-            storageUrl: uploadResult.data.storageUrl,
-            objectName: uploadResult.data.file.objectName,
-            formFields: uploadResult.data.formFields,
-            abortSignal,
-        });
-
-        const verifyResult = await verifyMutation.mutateAsync({
-            fileId: uploadResult.data.file.id,
-        });
-        if (!verifyResult.success) {
-            throw new Error('Failed to verify image upload');
-        }
-
-        return {
-            id: uploadResult.data.file.id,
-            name: uploadResult.data.file.name,
-            url: verifyResult.data.downloadUrl,
-            thumbnailUrl: verifyResult.data.downloadUrl,
-            size: uploadResult.data.file.size,
-            category: uploadResult.data.file.category,
-        } as fileMetadata.TFileMetadata;
-    };
-
-    const createCourseTranslations = useTranslations('pages.createCourse');
-
-    const handleFileChange = async (
-        uploadRequest: fileMetadata.TFileUploadRequest,
-        abortSignal?: AbortSignal,
-    ): Promise<fileMetadata.TFileMetadata> => {
-        setUploadError(undefined);
-        try {
-            return await uploadImage(uploadRequest, abortSignal);
-        } catch (error) {
-            if (error instanceof AbortError) {
-                console.warn('File upload was aborted');
-            } else {
-                console.error('File upload failed:', error);
-                setUploadError(createCourseTranslations('uploadError'));
-            }
-            throw error;
-        }
-    };
-
-    const handleUploadComplete = (file: fileMetadata.TFileMetadataImage) => {
-        setCourseImage(file);
-    };
-
-    const handleDelete = (id: string) => {
-        if (courseImage?.id === id) {
-            setCourseImage(null);
-        }
-    };
-
-    const handleDownload = async (id: string) => {
-        if (courseImage?.id !== id) return;
-        downloadFile(courseImage.url, courseImage.name);
-    };
-
-    return {
-        courseImage,
-        uploadError,
-        handleFileChange,
-        handleUploadComplete,
-        handleDelete,
-        handleDownload,
-    };
-};
-
->>>>>>> 3419d0ab
 interface CreateCourseContentProps {
     duplicationCourse?: {
         title: string;
@@ -289,7 +171,6 @@
                     disabled={isSubmitDisabled}
                 />
             </div>
-<<<<<<< HEAD
 
             <CourseForm
                 mode="create"
@@ -309,27 +190,6 @@
                 hasSuccess={isSuccess}
                 duplicationCourse={props.duplicationCourse}
             />
-=======
-            <div>
-                <CreateCourseForm
-                    image={courseImage}
-                    courseTitle={courseTitle}
-                    setCourseTitle={setCourseTitle}
-                    courseSlug={courseSlug}
-                    setCourseSlug={setCourseSlug}
-                    courseDescription={courseDescription}
-                    setCourseDescription={setCourseDescription}
-                    onFileChange={handleFileChange}
-                    onUploadComplete={handleUploadComplete}
-                    onDelete={handleDelete}
-                    onDownload={handleDownload}
-                    locale={locale}
-                    errorMessage={errorMessage}
-                    hasSuccess={isSuccess}
-                    duplicationCourse={props.duplicationCourse}
-                />
-            </div>
->>>>>>> 3419d0ab
         </div>
     );
 }
