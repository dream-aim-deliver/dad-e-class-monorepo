import { z } from 'zod';


const FileCategoryEnumSchema = z.enum([
    'image',
    'video',
    'generic',
    'document',
]);

export type TFileCategoryEnum = z.infer<typeof FileCategoryEnumSchema>;

const FileStatusEnumSchema = z.enum(['available', 'processing', 'unavailable']);

export type TFileStatusEnum = z.infer<typeof FileStatusEnumSchema>;


export const ExternalProviderSchema = z.object({
    name: z.string(),
    externalId: z.string(),
});


export const FileMetadataBaseSchema = z.object({
    id: z.number(),
    name: z.string(),
    mimeType: z.string(), // TBD: should we add a validator?
    size: z.number(),
    checksum: z.string(),
    status: FileStatusEnumSchema,
    category: FileCategoryEnumSchema,
});

export const FileMetadataVideoSchema = FileMetadataBaseSchema.extend({
    category: z.literal('video'),
    videoId: z.number(),
    thumbnailUrl: z.string().url(),
});

export const FileMetadataImageSchema = FileMetadataBaseSchema.extend({
    category: z.literal('image'),
    url: z.string().url(),
    thumbnailUrl: z.string().url(),
});

export const FileMetadataDocumentSchema = FileMetadataBaseSchema.extend({
    category: z.literal('document'),
    url: z.string().url(),
});

export const FileMetadataGenericSchema = FileMetadataBaseSchema.extend({
    category: z.literal('generic'),
    url: z.string().url(),
});

export const FileMetadataSchema = z.discriminatedUnion('category', [
    FileMetadataVideoSchema,
    FileMetadataImageSchema,
    FileMetadataDocumentSchema,
    FileMetadataGenericSchema,
]);

export type TFileMetadata = z.infer<
    typeof FileMetadataSchema
>;


export const FileUploadRequestSchema = z.object({
    name: z.string(),
<<<<<<< HEAD
    buffer: z.instanceof(File),
=======
    file: z.instanceof(File),
>>>>>>> 1e1e5549
});

export type TFileUploadRequest = z.infer<
    typeof FileUploadRequestSchema>;<|MERGE_RESOLUTION|>--- conflicted
+++ resolved
@@ -67,11 +67,7 @@
 
 export const FileUploadRequestSchema = z.object({
     name: z.string(),
-<<<<<<< HEAD
-    buffer: z.instanceof(File),
-=======
-    file: z.instanceof(File),
->>>>>>> 1e1e5549
+    file: z.instanceof(File)
 });
 
 export type TFileUploadRequest = z.infer<
