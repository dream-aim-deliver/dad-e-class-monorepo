import { Meta, StoryObj } from '@storybook/react';
import { Button, ButtonProps } from '../lib/components/button';
import { NextIntlClientProvider } from 'next-intl';
<<<<<<< HEAD
import React from 'react';
=======
import { IconPlus } from '../lib/components/icons/icon-plus';
import { IconTrashAlt } from '../lib/components/icons/icon-trash-alt';
import { IconSearch } from '../lib/components/icons/icon-search';
import { IconAccountInformation } from '../lib/components/icons/icon-account-information';
>>>>>>> ac09dbfb

/**
 * Mock messages for translations.
 */
const mockMessages = {
  hello: 'Hello',
  world: 'World',
  disabled: 'Disabled Button',
  icons: 'Button with Icons',
};

/**
 * Storybook configuration for the Button component.
 */
const meta: Meta<typeof Button> = {
  title: 'Components/Button',
  component: Button,
  tags: ['autodocs'],
  decorators: [
    (Story) => (
      <NextIntlClientProvider locale="en" messages={mockMessages}>
        <div className="flex justify-center items-center">
          <Story />
        </div>
      </NextIntlClientProvider>
    ),
  ],
  argTypes: {
    variant: {
      control: 'select',
      options: ['primary', 'secondary', 'text'],
      description: 'The visual style of the button.',
    },
    size: {
      control: 'select',
      options: ['small', 'medium', 'big', 'huge'],
      description: 'The size of the button.',
    },
    disabled: {
      control: 'boolean',
      description: 'Whether the button is disabled.',
    },
    hasIconLeft: {
      control: 'boolean',
      description: 'Whether to display an icon on the left side of the button.',
    },
    hasIconRight: {
      control: 'boolean',
      description:
        'Whether to display an icon on the right side of the button.',
    },
    text: {
      control: 'text',
      description: 'The text content of the button.',
    },
    onClick: {
      action: 'clicked',
      description: 'Callback function triggered when the button is clicked.',
    },
  },
};

export default meta;

/**
 * Template for rendering the Button component with customizable props.
 */
const Template: StoryObj<typeof Button> = {
  render: (args) => <Button {...args} />,
};

/**
 * Default story showcasing the primary button.
 */
export const Primary: StoryObj<typeof Button> = {
  ...Template,
  args: {
    variant: 'primary',
    size: 'medium',
    text: 'Primary Button',
    disabled: false,
    hasIconLeft: false,
    hasIconRight: false,
  },
  parameters: {
    docs: {
      description: {
        story:
          'A primary button with medium size and no icons. It uses the `text` prop for displaying text.',
      },
    },
  },
};

type Story = StoryObj<ButtonProps>;
/**
 * Secondary button story.
 */
export const Secondary: Story = {
  ...Template,
  args: {
    variant: 'secondary',
    size: 'medium',
    text: 'Secondary Button',
  },
};

/**
 * Text button story.
 */
export const TextButton: Story = {
  ...Template,
  args: {
    variant: 'text',
    size: 'medium',
    text: 'Text Button',
  },
};

/**
 * Disabled button story.
 */
export const Disabled: Story = {
  ...Template,
  args: {
    variant: 'primary',
    size: 'medium',
    text: 'Disabled Button',
    disabled: true,
  },
};

/**
 * Button with both left and right icons.
 */
export const WithIcons: Story = {
  ...Template,
  args: {
    variant: 'secondary',
    size: 'medium',
    text: 'With Icons',
    className: 'gap-2',
    hasIconLeft: true,
<<<<<<< HEAD
    iconLeft: '*',
    hasIconRight: true,
    iconRight: '→',
=======
    iconLeft: <IconAccountInformation />,
    hasIconRight: true,
    iconRight: <IconTrashAlt />,
>>>>>>> ac09dbfb
  },
};

/**
 * Button with a left icon only.
 */
export const WithLeftIcon: Story = {
  ...Template,
  args: {
    variant: 'primary',
    size: 'medium',
    text: 'With Left Icon',
    hasIconLeft: true,
<<<<<<< HEAD
    iconLeft: '←',
=======
    iconLeft: <IconPlus />,
>>>>>>> ac09dbfb
  },
};

/**
 * Button with a right icon only.
 */
export const WithRightIcon: Story = {
  ...Template,
  args: {
    variant: 'secondary',
    size: 'medium',
    text: 'With Right Icon',
    hasIconRight: true,
<<<<<<< HEAD
    iconRight: '→',
=======
    iconRight: <IconSearch />,
>>>>>>> ac09dbfb
  },
};<|MERGE_RESOLUTION|>--- conflicted
+++ resolved
@@ -1,14 +1,10 @@
 import { Meta, StoryObj } from '@storybook/react';
 import { Button, ButtonProps } from '../lib/components/button';
 import { NextIntlClientProvider } from 'next-intl';
-<<<<<<< HEAD
-import React from 'react';
-=======
 import { IconPlus } from '../lib/components/icons/icon-plus';
 import { IconTrashAlt } from '../lib/components/icons/icon-trash-alt';
 import { IconSearch } from '../lib/components/icons/icon-search';
 import { IconAccountInformation } from '../lib/components/icons/icon-account-information';
->>>>>>> ac09dbfb
 
 /**
  * Mock messages for translations.
@@ -152,15 +148,9 @@
     text: 'With Icons',
     className: 'gap-2',
     hasIconLeft: true,
-<<<<<<< HEAD
-    iconLeft: '*',
-    hasIconRight: true,
-    iconRight: '→',
-=======
     iconLeft: <IconAccountInformation />,
     hasIconRight: true,
     iconRight: <IconTrashAlt />,
->>>>>>> ac09dbfb
   },
 };
 
@@ -174,11 +164,7 @@
     size: 'medium',
     text: 'With Left Icon',
     hasIconLeft: true,
-<<<<<<< HEAD
-    iconLeft: '←',
-=======
     iconLeft: <IconPlus />,
->>>>>>> ac09dbfb
   },
 };
 
@@ -192,10 +178,6 @@
     size: 'medium',
     text: 'With Right Icon',
     hasIconRight: true,
-<<<<<<< HEAD
-    iconRight: '→',
-=======
     iconRight: <IconSearch />,
->>>>>>> ac09dbfb
   },
 };