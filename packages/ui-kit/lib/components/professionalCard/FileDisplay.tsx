import React, { useRef, useState } from 'react';
import { Upload, CloudDownload, Trash2 } from 'lucide-react';
import { Button } from '../button';

interface FileSelectorProps {
  defaultFile?: string;
  maxSizeInMB?: number;
  onUpload?: (file: File) => void;
  onDownload?: () => void;
  onRemove?: () => void;
  acceptedFileTypes?: string[];
}

export const FileSelector: React.FC<FileSelectorProps> = ({
  defaultFile = '',
  maxSizeInMB = 10,
  onUpload,
  onDownload,
  onRemove,
  acceptedFileTypes = [
    'application/pdf',
    'application/msword',
    'application/vnd.openxmlformats-officedocument.wordprocessingml.document',
  ],
}) => {
  const [fileName, setFileName] = useState<string>('No file selected');
  const [fileSize, setFileSize] = useState<string>('');
  const [error, setError] = useState<string>('');
  const [file, setFile] = useState<string | null>(
    defaultFile === '' ? null : defaultFile,
  );
  const fileInputRef = useRef<HTMLInputElement>(null);

  const formatFileSize = (bytes: number): string => {
    if (bytes === 0) return '0 Bytes';
    const k = 1024;
    const sizes = ['Bytes', 'KB', 'MB', 'GB'];
    const i = Math.floor(Math.log(bytes) / Math.log(k));
    return parseFloat((bytes / Math.pow(k, i)).toFixed(2)) + ' ' + sizes[i];
  };

  const handleUploadClick = () => {
    fileInputRef.current?.click();
  };

  const handleFileChange = (event: React.ChangeEvent<HTMLInputElement>) => {
    const selectedFile = event.target.files?.[0];
    setError('');

    if (!selectedFile) return;

    // Validate file type
    if (!acceptedFileTypes.includes(selectedFile.type)) {
      setError('Invalid file type. Please upload a valid document.');
      return;
    }

    // Validate file size
    if (selectedFile.size > maxSizeInMB * 1024 * 1024) {
      setError(`File size should not exceed ${maxSizeInMB}MB`);
      return;
    }

    setFileName(selectedFile.name);
    setFileSize(formatFileSize(selectedFile.size));
    setFile(selectedFile.name);
    if (onUpload) onUpload(selectedFile);
  };

  const handleDownload = () => {
    if (file && file !== defaultFile) {
      const link = document.createElement('a');
      link.href = file;
      link.download = fileName;
      document.body.appendChild(link);
      link.click();
      document.body.removeChild(link);
      if (onDownload) onDownload();
    }
  };

  const handleRemove = () => {
    setFile(null);
    setFileName('No file selected');
    setFileSize('');
    if (onRemove) onRemove();
  };

  return (
    <div className="flex flex-col w-full max-w-md space-y-2">
      <label className="text-sm text-stone-300" id="file-selector-label">
        Upload Document
      </label>

      <div className="flex items-center justify-between gap-4">
        <div className="flex items-center gap-4">
          <div
            className="flex items-center w-12 h-12 rounded-lg border border-solid bg-stone-800 border-stone-700 justify-center"
            id="upload-icon-container"
          >
            <Upload size={20} className="text-stone-400" />
          </div>
          <div>
            <div
              className="text-base text-stone-50 truncate"
              id="file-name-display"
            >
              {fileName}
            </div>
            <div className="text-sm text-stone-400" id="file-size-display">
              {fileSize}
            </div>
            {error && (
              <div className="text-sm text-red-500 mt-1" id="error-message">
                {error}
              </div>
            )}
          </div>
        </div>

        <div className="flex items-center gap-2">
          {!file && (
<<<<<<< HEAD
            <Button
              data-testid="upload-button"
              variant="text"
              size="small"
              onClick={handleUploadClick}
              className=""
            >
              <Upload />
            </Button>
          )}

          {file && (
            <>
              <Button
                data-testid="download-button"
                variant="text"
                size="small"
                onClick={handleDownload}
                className=""
              >
                <CloudDownload />
              </Button>
=======
            <div id="upload-button-container">
>>>>>>> 35c7f138
              <Button
                data-testid="remove-button"
                variant="text"
                size="small"
                onClick={handleUploadClick}
                className=""
              >
                <Upload />
              </Button>
            </div>
          )}
          {file && (
            <>
              <div id="download-button-container">
                <Button
                  variant="text"
                  size="small"
                  onClick={handleDownload}
                  className=""
                >
                  <CloudDownload />
                </Button>
              </div>
              <div id="remove-button-container">
                <Button
                  variant="text"
                  size="small"
                  onClick={handleRemove}
                  className=""
                >
                  <Trash2 />
                </Button>
              </div>
            </>
          )}
        </div>
      </div>

      <input
        role="textbox"
        ref={fileInputRef}
        type="file"
        accept={acceptedFileTypes.join(',')}
        onChange={handleFileChange}
        id="file-input"
        className="hidden"
      />
    </div>
  );
};<|MERGE_RESOLUTION|>--- conflicted
+++ resolved
@@ -120,34 +120,8 @@
 
         <div className="flex items-center gap-2">
           {!file && (
-<<<<<<< HEAD
-            <Button
-              data-testid="upload-button"
-              variant="text"
-              size="small"
-              onClick={handleUploadClick}
-              className=""
-            >
-              <Upload />
-            </Button>
-          )}
-
-          {file && (
-            <>
+            <div id="upload-button-container">
               <Button
-                data-testid="download-button"
-                variant="text"
-                size="small"
-                onClick={handleDownload}
-                className=""
-              >
-                <CloudDownload />
-              </Button>
-=======
-            <div id="upload-button-container">
->>>>>>> 35c7f138
-              <Button
-                data-testid="remove-button"
                 variant="text"
                 size="small"
                 onClick={handleUploadClick}
@@ -157,6 +131,7 @@
               </Button>
             </div>
           )}
+
           {file && (
             <>
               <div id="download-button-container">
