import React, { useRef, useEffect, useState } from 'react';
import { IconButton } from './icon-button';
<<<<<<< HEAD
import { IconCalendarAlt } from './icons/icon-calendar-alt';
=======
import { IconCalendarAvailability } from './icons/icon-calendar-availability';
import { getDictionary, isLocalAware } from '@maany_shr/e-class-translations';
>>>>>>> 3e0ecc6c

export interface DateInputProps extends isLocalAware {
  label?: string;
  value: string;
  onChange: (value: string) => void;
}

/**
 * A reusable DateInput component with a custom calendar icon and optional label.
 * The date picker opens below the text field when clicked.
 *
 * @param label Optional label to display above the date input field.
 * @param value The current value of the date input field (in ISO format).
 * @param onChange Callback function triggered when the date value changes. Receives the new date as a string.
 *
 * @example
 * <DateInput
 *   label="Select a Date"
 *   value="2023-10-01"
 *   onChange={(date) => console.log("Selected date:", date)}
 * />
 */
export const DateInput: React.FC<DateInputProps> = ({
  value,
  onChange,
  label,
  locale
}) => {

  const dictionary = getDictionary(locale).components.dateInput;

  const wrapperRef = useRef<HTMLDivElement>(null);
  const dateInputRef = useRef<HTMLInputElement>(null);
  const [isFirefox, setIsFirefox] = useState(false);

  useEffect(() => {
    // Detect Firefox browser
    setIsFirefox(navigator.userAgent.toLowerCase().indexOf('firefox') > -1);

    // Apply Firefox-specific positioning if needed
    if (isFirefox && dateInputRef.current) {
      const styleElement = document.createElement('style');
      styleElement.textContent = `
        /* Firefox date picker positioning */
        #${dateInputRef.current.id}::-moz-calendar-picker-wrapper {
          margin-top: 40px !important;
        }
      `;
      document.head.appendChild(styleElement);

      return () => {
        document.head.removeChild(styleElement);
      };
    }
  }, [isFirefox]);

  const handleTextFieldClick = () => {
    if (dateInputRef.current) {
      dateInputRef.current.showPicker();

      // In some browsers, we need to apply additional positioning
      if (!isFirefox && wrapperRef.current) {
        const wrapperRect = wrapperRef.current.getBoundingClientRect();

        // For webkit browsers, we can create a style to position the calendar
        const styleElement = document.createElement('style');
        styleElement.textContent = `
          ::-webkit-datetime-edit-fields-wrapper {
            position: relative;
          }
          ::-webkit-calendar-picker-indicator {
            position: relative;
          }
          ::-webkit-calendar-picker {
            margin-top: ${wrapperRect.height + 8}px !important;
          }
        `;
        document.head.appendChild(styleElement);

        // Remove the style after a short delay
        setTimeout(() => {
          document.head.removeChild(styleElement);
        }, 500);
      }
    }
  };

  return (
    <div
      className="flex flex-col w-full justify-start max-md:max-w-full"
      data-testid="date-input-container"
    >
      {label && (
        <label
          htmlFor="date-input"
          className="flex-1 shrink gap-2 self-stretch w-full text-sm leading-none min-h-[22px] text-text-secondary max-md:max-w-full text-left flex items-start"
          data-testid="date-input-label"
        >
          {label}
        </label>
      )}
      <div
        ref={wrapperRef}
        className="relative flex justify-between items-center px-3 py-2 w-full rounded-medium border border-solid bg-input-fill border-input-stroke min-h-[40px] max-md:max-w-full hover:border-base-neutral-400 cursor-pointer"
        data-testid="date-input-wrapper"
        onClick={handleTextFieldClick}
      >
        {/* For custom Firefox styling */}
        {isFirefox && (
          <style>
            {`
              input[type="date"]::-moz-calendar-picker-indicator {
                opacity: 0;
                width: 100%;
                height: 100%;
                position: absolute;
                top: 0;
                left: 0;
                cursor: pointer;
              }
            `}
          </style>
        )}

        {/* Custom date input wrapper to manage the hidden input */}
        <div className="relative flex-1">
          <input
            id="date-input"
            ref={dateInputRef}
            type="date"
            value={value}
            onChange={(e) => onChange?.(e.target.value)}
            className={`w-full h-full absolute top-3 left-0 opacity-0 cursor-pointer ${isFirefox ? 'z-10' : ''}`}
            data-testid="date-input-field"
          />

          {/* Visible text that shows the selected date */}
          <div className="text-md text-text-primary">
            {value ? new Date(value).toLocaleDateString() : dictionary.placeholder}
          </div>
        </div>

        {/* Custom calendar icon */}
        <IconButton
          size="small"
          styles="text"
          icon={<IconCalendarAlt />}
          onClick={handleTextFieldClick}
          data-testid="date-input-icon-button"
        />
      </div>
    </div>
  );
};<|MERGE_RESOLUTION|>--- conflicted
+++ resolved
@@ -1,11 +1,7 @@
 import React, { useRef, useEffect, useState } from 'react';
 import { IconButton } from './icon-button';
-<<<<<<< HEAD
-import { IconCalendarAlt } from './icons/icon-calendar-alt';
-=======
 import { IconCalendarAvailability } from './icons/icon-calendar-availability';
 import { getDictionary, isLocalAware } from '@maany_shr/e-class-translations';
->>>>>>> 3e0ecc6c
 
 export interface DateInputProps extends isLocalAware {
   label?: string;
@@ -152,7 +148,7 @@
         <IconButton
           size="small"
           styles="text"
-          icon={<IconCalendarAlt />}
+          icon={<IconCalendarAvailability />}
           onClick={handleTextFieldClick}
           data-testid="date-input-icon-button"
         />
