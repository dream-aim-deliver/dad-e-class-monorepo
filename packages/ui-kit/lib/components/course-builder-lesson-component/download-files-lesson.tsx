--- conflicted
+++ resolved
@@ -116,10 +116,6 @@
     const handleFileDownload = (id: string) => {
         onFileDownload(id);
     };
-<<<<<<< HEAD
-
-=======
->>>>>>> 3419d0ab
     return (
         <DesignerLayout
             type={elementInstance.type}
