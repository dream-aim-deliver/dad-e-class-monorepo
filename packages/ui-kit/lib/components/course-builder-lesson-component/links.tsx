import {
    CourseElementTemplate,
    CourseElementType,
    DesignerComponentProps,
    FormComponentProps,
} from '../course-builder/types';
import { getDictionary } from '@maany_shr/e-class-translations';
import { IconQuiz } from '../icons/icon-quiz';
import { LinkEdit, LinkPreview } from '../links';
import DesignerLayout from '../designer-layout';
import { IconLink } from '../icons/icon-link';
import { LinksElement } from './types';
import { fileMetadata, shared } from '@maany_shr/e-class-models';
import { useState } from 'react';
import { IconPlus } from '../icons/icon-plus';
import { set } from 'zod';
import { ElementValidator } from '../lesson/types';
import DefaultError from '../default-error';

export const getValidationError: ElementValidator = (props) => {
    const { elementInstance, dictionary } = props;

    if (elementInstance.type !== CourseElementType.Links)
        return dictionary.components.lessons.typeValidationText;

    // Check if at least one link is provided
    if (!elementInstance.links || elementInstance.links.length === 0) {
        return dictionary.components.linkLesson.linkCountValidationText;
    }

    // Validate each link has non-empty title and URL
    for (const link of elementInstance.links) {
        if (!link.title || link.title.trim().length === 0) {
            return;
        }
        if (!link.url || link.url.trim().length === 0) {
            return dictionary.components.linkLesson.urlValidationText;
        }
    }

    return undefined;
};

const linksElement: CourseElementTemplate = {
    type: CourseElementType.Links,
    designerBtnElement: {
        icon: IconLink,
        label: 'Links',
    },
    // @ts-ignore
    designerComponent: DesignerComponent,
    formComponent: FormComponent,
};

interface LinkDesignerComponentProps extends DesignerComponentProps {
    elementInstance: LinksElement;
    onImageChange: (
        fileRequest: fileMetadata.TFileUploadRequest,
        abortSignal?: AbortSignal,
    ) => Promise<fileMetadata.TFileMetadata>;
    onImageReady: (fileMetadata: fileMetadata.TFileMetadata, index: number) => void;
    onLinkDelete: (index: number) => void;
    onLinkEdit: (data: shared.TLink, index: number) => void;
    onDeleteIcon: (index: number) => void;
    onClickAddLink: () => void;
}

export function DesignerComponent({
    elementInstance,
    onUpClick,
    onDownClick,
    onDeleteClick,
    locale,
    onImageChange,
    onImageReady,
    onLinkDelete,
    onLinkEdit,
    onDeleteIcon,
    onClickAddLink,
    validationError,
}: LinkDesignerComponentProps) {
    if (elementInstance.type !== CourseElementType.Links) return null;

    const [linkEditIndex, setLinkEditIndex] = useState<number | null>(null);

    // TODO: merge with assignment
    return (
        <DesignerLayout
            type={elementInstance.type}
            title="Links"
            icon={<IconLink classNames="w-6 h-6" />}
            onUpClick={() => onUpClick?.(elementInstance.id)}
            onDownClick={() => onDownClick?.(elementInstance.id)}
            onDeleteClick={() => onDeleteClick?.(elementInstance.id)}
            locale={locale}
            courseBuilder={true}
            validationError={validationError}
        >
            <div className="flex flex-col items-center justify-center gap-[10px] w-full">
                {elementInstance.links?.map((link, index) =>
                    linkEditIndex === index ? (
                        <div className="flex flex-col w-full" key={index}>
                            <LinkEdit
                                locale={locale}
                                initialTitle={link.title}
                                initialUrl={link.url}
                                initialCustomIcon={link.customIcon}
                                onSave={(title, url, customIcon) => {
                                    onLinkEdit(
                                        { title, url, customIcon },
                                        index,
                                    );
                                    setLinkEditIndex(null);
                                }}
                                onDiscard={() => {
                                    setLinkEditIndex(null);
                                }}
                                onImageChange={async (image, abortSignal) => {
                                    const result = await onImageChange(
                                        image,
                                        abortSignal,
                                    );
                                    onImageReady(result, index);
                                    return result;
                                }}
                                onDeleteIcon={() => onDeleteIcon(index)}
                            />
                        </div>
                    ) : (
                        <div className="flex flex-col w-full" key={index}>
                            <LinkPreview
                                preview
                                title={link.title || ''}
                                url={link.url || ''}
                                customIcon={link.customIcon}
                                onEdit={() => {
                                    setLinkEditIndex(index);
                                }}
                                onDelete={() => onLinkDelete(index)}
                            />
                        </div>
                    ),
                )}
                <div className="flex items-center mt-4 w-full">
                    <div className="flex-grow border-t border-divider"></div>
                    <span
                        onClick={onClickAddLink}
                        className="text-button-primary-fill mx-4 capitalize flex gap-1 items-center text-para-sm font-bold cursor-pointer hover:text-action-hover"
                    >
                        <IconPlus />
                        <span>Add Link</span>
                    </span>
                    <div className="flex-grow border-t border-divider"></div>
                </div>
            </div>
        </DesignerLayout>
    );
}

export function FormComponent({ elementInstance, locale }: FormComponentProps) {
    if (elementInstance.type !== CourseElementType.Links) return null;

<<<<<<< HEAD
    const dictionary = getDictionary(locale);

    const validationError = getValidationError({ elementInstance, dictionary });
    if (validationError) {
        return (
            <DefaultError
                locale={locale}
                title={dictionary.components.lessons.elementValidationText}
                description={validationError}
            />
        );
    }

    return (
        <div className="flex flex-col gap-4 p-4 bg-card-fill border-[1px] border-card-stroke rounded-medium w-full">
            {elementInstance.links.map((link, index) => (
                <LinkPreview
                    key={`link-${elementInstance.id}-${index}`}
                    title={link.title}
                    url={link.url}
                    customIcon={link.customIcon}
                />
            ))}
        </div>
    );
}
=======
  return (
    <div className="flex flex-col gap-4 p-4 bg-card-fill border-[1px] border-card-stroke rounded-medium w-full">
      {elementInstance.links.map((link, index) => (
        <LinkPreview
          key={`link-${elementInstance.id}-${index}`}
          title={link.title as string}
          url={link.url as string}
          customIcon={link.customIcon}
        />
      ))}
    </div>
  );
};
>>>>>>> 3419d0ab

export default linksElement;<|MERGE_RESOLUTION|>--- conflicted
+++ resolved
@@ -160,7 +160,6 @@
 export function FormComponent({ elementInstance, locale }: FormComponentProps) {
     if (elementInstance.type !== CourseElementType.Links) return null;
 
-<<<<<<< HEAD
     const dictionary = getDictionary(locale);
 
     const validationError = getValidationError({ elementInstance, dictionary });
@@ -187,20 +186,5 @@
         </div>
     );
 }
-=======
-  return (
-    <div className="flex flex-col gap-4 p-4 bg-card-fill border-[1px] border-card-stroke rounded-medium w-full">
-      {elementInstance.links.map((link, index) => (
-        <LinkPreview
-          key={`link-${elementInstance.id}-${index}`}
-          title={link.title as string}
-          url={link.url as string}
-          customIcon={link.customIcon}
-        />
-      ))}
-    </div>
-  );
-};
->>>>>>> 3419d0ab
 
 export default linksElement;