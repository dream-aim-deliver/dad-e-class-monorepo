--- conflicted
+++ resolved
@@ -8,11 +8,8 @@
 import { IconClock } from '../icons/icon-clock';
 import { IconStar } from '../icons/icon-star';
 import { UserAvatarReel } from '../avatar/user-avatar-reel';
-<<<<<<< HEAD
 import RichTextRenderer from '../rich-text-element/renderer';
-=======
 import { IconCheck } from '../icons';
->>>>>>> 3419d0ab
 
 interface Student {
     name: string;
