import { useState } from 'react';
import { getDictionary } from '@maany_shr/e-class-translations';
import { Uploader } from './drag-and-drop-uploader/uploader';
import { isLocalAware } from '@maany_shr/e-class-translations';
import { fileMetadata } from '@maany_shr/e-class-models';
import { InputField } from './input-field';
import RichTextEditor from './rich-text-element/editor';
import { deserialize, serialize } from './rich-text-element/serializer';
import { Descendant, Node } from 'slate';
import Banner from './banner';
import { IconCourse } from './icons/icon-course';
import { Divider } from './divider';
import { IconSearch } from './icons';

interface CourseRequirement {
    id: number;
    title: string;
    slug: string;
    imageUrl: string;
}

interface CourseFormProps extends isLocalAware {
    mode: 'create' | 'edit';
    // Controlled form values
    image: fileMetadata.TFileMetadataImage | null;
    courseTitle: string;
    setCourseTitle: (title: string) => void;
    courseSlug: string;
    setCourseSlug: (slug: string) => void;
    courseDescription: Descendant[];
    setCourseDescription: (description: Descendant[]) => void;

    // Edit mode specific fields
    duration?: number;
    setDuration?: (duration: number) => void;
    requirements?: CourseRequirement[];
    onAddRequirement?: (requirement: CourseRequirement) => void;
    onRemoveRequirement?: (requirementId: number) => void;
    availableCourses?: CourseRequirement[];

    // File handling
    onFileChange: (
        file: fileMetadata.TFileUploadRequest,
        abortSignal?: AbortSignal,
    ) => Promise<fileMetadata.TFileMetadata>;
    onUploadComplete: (file: fileMetadata.TFileMetadataImage) => void;
    onDelete: (id: string) => void;
    onDownload: (id: string) => void;

    // UI state
    errorMessage?: string;
    hasSuccess?: boolean;
    duplicationCourse?: {
        title: string;
        imageUrl?: string;
    };
}

export interface CourseFormState {
    courseTitle: string;
    courseSlug: string;
    courseDescription: Descendant[];
    duration?: number;
    requirements?: CourseRequirement[];
    hasUserEditedSlug: boolean;
    setCourseTitle: (title: string) => void;
    setCourseSlug: (slug: string) => void;
    setCourseDescription: (description: Descendant[]) => void;
    setDuration: (duration: number | undefined) => void;
    onAddRequirement: (requirement: CourseRequirement) => void;
    onRemoveRequirement: (requirementId: number) => void;

    isDescriptionValid: () => boolean;
    serializeDescription: () => string;
}

interface UseCourseInitialState {
    courseTitle?: string;
    courseSlug?: string;
    courseDescription?: string;
    duration?: number | undefined;
    requirements?: CourseRequirement[];
}

// Hook for parent components to manage form state
export function useCourseForm(
    initialState?: UseCourseInitialState,
): CourseFormState {
    const [courseTitle, setCourseTitle] = useState(
        initialState?.courseTitle ?? '',
    );
    const [courseSlug, setCourseSlug] = useState(
        initialState?.courseSlug ?? '',
    );
    const [courseDescription, setCourseDescription] = useState<Descendant[]>(
        initialState?.courseDescription
            ? deserialize({
                  serializedData: initialState.courseDescription,
                  onError: console.error,
              })
            : [],
    );
    const [duration, setDuration] = useState<number | undefined>(
        initialState?.duration,
    );
    const [requirements, setRequirements] = useState<CourseRequirement[]>(
        initialState?.requirements ?? [],
    );
    const [hasUserEditedSlug, setHasEditedCourseSlug] = useState(false);

    const serializeDescription = () => serialize(courseDescription);

    const handleCourseSlugChange = (slug: string) => {
        setCourseSlug(slug);
        setHasEditedCourseSlug(true);
    };

    const handleCourseTitleChange = (title: string) => {
        setCourseTitle(title);
        if (!hasUserEditedSlug) {
            const slug = title
                .toLowerCase()
                .replace(/[^a-z0-9]+/g, '-')
                .replace(/^-|-$/g, '');
            setCourseSlug(slug);
        }
    };

    const handleAddRequirement = (course: CourseRequirement) => {
        if (!requirements.find((req) => req.id === course.id)) {
            setRequirements((prev) => [...prev, course]);
        }
    };

    const handleRemoveRequirement = (courseId: number) => {
        setRequirements((prev) => prev.filter((req) => req.id !== courseId));
    };

    const isDescriptionValid = () => {
        const content = courseDescription
            .map((n) => Node.string(n))
            .join('\n')
            .trim();
        return content.length > 0;
    };

    return {
        // Form values
        courseTitle,
        courseSlug,
        courseDescription,
        duration,
        requirements,

        // Form handlers
        setCourseTitle: handleCourseTitleChange,
        setCourseSlug: handleCourseSlugChange,
        setCourseDescription,
        setDuration,
        onAddRequirement: handleAddRequirement,
        onRemoveRequirement: handleRemoveRequirement,

        // Utilities
        hasUserEditedSlug,
        isDescriptionValid,
        serializeDescription,
    };
}

// Main unified form component
export function CourseForm(props: CourseFormProps) {
    const dictionary = getDictionary(props.locale);
    const {
        mode,
        locale,
        // Controlled form values
        image,
        courseTitle,
        setCourseTitle,
        courseSlug,
        setCourseSlug,
        courseDescription,
        setCourseDescription,
        duration = 0,
        setDuration,
        requirements = [],
        onAddRequirement,
        onRemoveRequirement,
        availableCourses = [],
        // File handling
        onFileChange,
        onUploadComplete,
        onDelete,
        onDownload,
        // UI state
        errorMessage,
        hasSuccess,
        duplicationCourse,
    } = props;

    const handleOnFilesChange = async (
        file: fileMetadata.TFileUploadRequest,
        abortSignal?: AbortSignal,
    ) => {
        return onFileChange(file, abortSignal);
    };

    const handleOnUploadComplete = (file: fileMetadata.TFileMetadata) => {
        if (file.category !== 'image') {
            console.error('Uploaded file is not an image');
            return;
        }
        onUploadComplete(file);
    };

    const [hasDuplicationThumbnailError, setHasDuplicationThumbnailError] =
        useState<boolean>(false);

    const renderCourseIcon = () => {
        const imageUrlString = duplicationCourse?.imageUrl ?? '';

        if (!imageUrlString || hasDuplicationThumbnailError) {
            return <IconCourse className="w-6 h-6" />;
        }

        return (
            <img
                className="w-6 h-6 rounded-md"
                src={imageUrlString}
                alt={duplicationCourse?.title}
                onError={() => setHasDuplicationThumbnailError(true)}
            />
        );
    };

    const isEditMode = mode === 'edit';

    return (
        <div className="w-full p-4 bg-card-fill rounded-md flex flex-col gap-4 border-1 border-card-stroke">
            {duplicationCourse && (
                <>
                    <div className="flex items-center gap-3 text-text-primary">
                        {renderCourseIcon()}
<<<<<<< HEAD
                        <span>Duplicating {duplicationCourse.title}</span>
=======
                        <span>
                            {' '}
                            {
                                dictionary.components.createCourseForm
                                    .duplicating
                            }{' '}
                            {duplicationCourse.title}
                        </span>
>>>>>>> 3419d0ab
                    </div>
                    <Divider className="my-1" />
                </>
            )}

            <div className="w-full flex flex-col md:flex-row gap-8 min-w-0">
                <div className="flex-1 w-full flex flex-col gap-4 min-w-0">
                    {/* Title */}
                    <div className="flex flex-col gap-1">
                        <label className="text-sm md:text-md text-text-secondary">
                            {
                                dictionary.components.courseIntroInformation
                                    .courseTitle
                            }
                        </label>
                        <InputField
                            inputText={
                                dictionary.components.courseIntroInformation
                                    .courseTitle
                            }
                            type="text"
                            value={courseTitle}
                            setValue={(value) => setCourseTitle(value)}
                        />
                    </div>
<<<<<<< HEAD

                    {/* Slug */}
                    {!isEditMode && (
                        <div className="flex flex-col gap-1">
                            <label className="text-sm md:text-md text-text-secondary">
                                Slug
                            </label>
                            <InputField
                                inputText="Slug"
                                type="text"
                                value={courseSlug}
                                setValue={(value) => setCourseSlug(value)}
                            />
                        </div>
                    )}

                    {/* Duration - only in edit mode */}

                    {/* Description */}
=======
                    <div className="flex flex-col gap-1">
                        <label className="text-sm md:text-md text-text-secondary">
                            {dictionary.components.createCourseForm.slug}
                        </label>
                        <InputField
                            inputText={
                                dictionary.components.createCourseForm.slug
                            }
                            type="text"
                            value={courseSlug}
                            setValue={(value) => setCourseSlug(value)}
                        />
                    </div>
>>>>>>> 3419d0ab
                    <div className="flex flex-col gap-1">
                        <label className="text-sm md:text-md text-text-secondary">
                            {
                                dictionary.components.courseIntroInformation
                                    .briefDescription
                            }
                        </label>
                        <RichTextEditor
                            locale={locale}
                            name="courseDescription"
                            placeholder={
                                dictionary.components.courseIntroInformation
                                    .briefDescriptionPlaceholder
                            }
                            initialValue={courseDescription}
                            onLoseFocus={(value) => {
                                // Don't perform any action on lose focus
                            }}
                            onChange={(value) => setCourseDescription(value)}
                            onDeserializationError={(msg, err) =>
                                console.error(msg, err)
                            }
                        />
                    </div>

                    {isEditMode && setDuration && (
                        <div className="flex flex-col gap-1">
                            <label className="text-sm md:text-md text-text-secondary">
                                Estimated duration of self-study material
                                (minutes)
                            </label>
                            <InputField
                                inputText="Duration in minutes"
                                type="number"
                                min={0}
                                value={duration.toString()}
                                setValue={(value) =>
                                    setDuration(parseInt(value))
                                }
                            />
                        </div>
                    )}
                </div>

                {/* Image Upload */}
                <div className="flex flex-col gap-1 min-w-0 md:w-80 w-full">
                    <label className="text-sm md:text-md text-text-secondary leading-[150%] capitalize">
                        {
                            dictionary.components.courseIntroInformation
                                .featuredImage
                        }
                    </label>
                    <div className="w-full">
                        <Uploader
                            locale={locale}
                            variant="image"
                            type="single"
                            file={image}
                            onFilesChange={handleOnFilesChange}
                            onUploadComplete={handleOnUploadComplete}
                            onDelete={onDelete}
                            onDownload={onDownload}
                            className='mb-2'
                        />
                        <p className="text-text-secondary text-sm">
                            {dictionary.components.createCourseForm.recommendedSizeText}
                        </p>
                    </div>
                </div>
            </div>

            {/* Error/Success Messages */}
            {errorMessage && (
                <Banner style="error" description={errorMessage} />
            )}
            {hasSuccess && (
                <Banner
                    style="success"
                    description={
<<<<<<< HEAD
                        isEditMode
                            ? 'Course updated successfully!'
                            : 'Course created successfully! Redirecting...'
=======
                        dictionary.components.createCourseForm.successBanner
>>>>>>> 3419d0ab
                    }
                />
            )}
        </div>
    );
}<|MERGE_RESOLUTION|>--- conflicted
+++ resolved
@@ -241,9 +241,6 @@
                 <>
                     <div className="flex items-center gap-3 text-text-primary">
                         {renderCourseIcon()}
-<<<<<<< HEAD
-                        <span>Duplicating {duplicationCourse.title}</span>
-=======
                         <span>
                             {' '}
                             {
@@ -252,7 +249,6 @@
                             }{' '}
                             {duplicationCourse.title}
                         </span>
->>>>>>> 3419d0ab
                     </div>
                     <Divider className="my-1" />
                 </>
@@ -278,16 +274,15 @@
                             setValue={(value) => setCourseTitle(value)}
                         />
                     </div>
-<<<<<<< HEAD
 
                     {/* Slug */}
                     {!isEditMode && (
                         <div className="flex flex-col gap-1">
                             <label className="text-sm md:text-md text-text-secondary">
-                                Slug
+                                {dictionary.components.createCourseForm.slug}
                             </label>
                             <InputField
-                                inputText="Slug"
+                                inputText={dictionary.components.createCourseForm.slug}
                                 type="text"
                                 value={courseSlug}
                                 setValue={(value) => setCourseSlug(value)}
@@ -298,21 +293,6 @@
                     {/* Duration - only in edit mode */}
 
                     {/* Description */}
-=======
-                    <div className="flex flex-col gap-1">
-                        <label className="text-sm md:text-md text-text-secondary">
-                            {dictionary.components.createCourseForm.slug}
-                        </label>
-                        <InputField
-                            inputText={
-                                dictionary.components.createCourseForm.slug
-                            }
-                            type="text"
-                            value={courseSlug}
-                            setValue={(value) => setCourseSlug(value)}
-                        />
-                    </div>
->>>>>>> 3419d0ab
                     <div className="flex flex-col gap-1">
                         <label className="text-sm md:text-md text-text-secondary">
                             {
@@ -392,13 +372,10 @@
                 <Banner
                     style="success"
                     description={
-<<<<<<< HEAD
                         isEditMode
                             ? 'Course updated successfully!'
                             : 'Course created successfully! Redirecting...'
-=======
-                        dictionary.components.createCourseForm.successBanner
->>>>>>> 3419d0ab
+
                     }
                 />
             )}
