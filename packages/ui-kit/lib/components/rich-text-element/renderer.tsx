--- conflicted
+++ resolved
@@ -14,12 +14,9 @@
  *
  * Renders Slate content in a read-only format.
  * Supports both string and Descendant array as input.
-<<<<<<< HEAD
+ *
  *
  * @param {Object} props - Component properties
-=======
- * 
->>>>>>> a9113a92
  * @param {string | Descendant[]} props.content - The Slate content, either as a string (which is parsed) or as a Descendant array.
  * @param {function} props.onDeserializationError - Callback function to handle deserialization errors.
  * @param {string} [props.className] - Optional additional class names for styling.
