import { Button } from '../button';
import * as React from 'react';
import { UserAvatar } from '../avatar/user-avatar';
import { IconCoachingOffer } from '../icons/icon-coaching-offer';
import { getDictionary, isLocalAware } from '@maany_shr/e-class-translations';

interface CourseCreatorProps extends isLocalAware {
  creatorName: string;
  imageUrl?: string;
  you?: boolean;
}

/**
 * A component for displaying the creator of a course with an avatar and name, optionally indicating if it’s the current user.
 *
 * @param creatorName The name of the course creator.
 * @param imageUrl Optional URL of the creator’s profile image.
 * @param you Optional boolean indicating if the creator is the current user (defaults to false).
 * @param locale The locale for translation and localization purposes.
 *
 * @example
 * <CourseCreator
 *   creatorName="Jane Doe"
 *   imageUrl="https://example.com/jane-doe.jpg"
 *   you={false}
 *   locale="en"
 * />
 */
export const CourseCreator: React.FC<CourseCreatorProps> = ({
  creatorName,
  you = false,
  imageUrl,
  locale
}) => {
  const dictionary = getDictionary(locale);
  return (
    <div className="flex flex-wrap items-center gap-1 min-h-[32px]">
      <div className="flex items-center gap-1 text-sm text-text-secondary">
        <IconCoachingOffer size='5' data-testid="briefcase-icon" />
        <span>{dictionary.components.courseCard.createdBy}</span>
      </div>
      {!you ? (
        <Button
          size="small"
          variant="text"
          className="flex gap-1 p-0 h-8"
          text={creatorName}
          hasIconLeft
          iconLeft={
            <UserAvatar
              
              size="xSmall"
<<<<<<< HEAD
              imageUrl={imageUrl || ''}
=======
              imageUrl={imageUrl || ""}
>>>>>>> 4f41f1e9
            />
          }
        />
      ) : (
        <div className="flex gap-1">
          <UserAvatar
           
            size="xSmall"
            imageUrl="https://res.cloudinary.com/dgk9gxgk4/image/upload/v1733464948/2151206389_1_c38sda.jpg"
          />
          <p className="text-base-white text-sm font-bold">
            {dictionary.components.courseCard.you}
          </p>
        </div>
      )}
    </div>
  )
};<|MERGE_RESOLUTION|>--- conflicted
+++ resolved
@@ -50,11 +50,7 @@
             <UserAvatar
               
               size="xSmall"
-<<<<<<< HEAD
-              imageUrl={imageUrl || ''}
-=======
               imageUrl={imageUrl || ""}
->>>>>>> 4f41f1e9
             />
           }
         />
