--- conflicted
+++ resolved
@@ -1,11 +1,7 @@
 import { FC, ReactNode, isValidElement } from 'react';
 import { cva, VariantProps } from 'class-variance-authority';
 import { cn } from '../utils/style-utils';
-<<<<<<< HEAD
-import React from 'react';
-=======
 
->>>>>>> ac09dbfb
 const baseDisabledStyles = 'disabled:opacity-50';
 const baseButtonStyles =
   'inline-flex items-center justify-center font-bold transition-colors focus:outline-none';
