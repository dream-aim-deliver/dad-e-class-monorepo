--- conflicted
+++ resolved
@@ -63,18 +63,12 @@
                             uploadResponse={file}
                             locale={locale}
                             readOnly={true}
-<<<<<<< HEAD
                             onCancel={() => file.id && onFileCancel(file.id)}
                             deletion={{
                                 isAllowed: true,
                                 onDelete: () => file.id && onFileDelete(file.id),
                             }}
                             onDownload={() => file.id && onFileDownload(file.id)}
-=======
-                            onCancel={() => {
-                                // No cancel action in this view
-                            }}
->>>>>>> 1121cc0b
                         />
                     ))}
                     {assignmentData.links?.map((link, index) => (
