import React from 'react';
import { useTabContext } from './tab-context';
import { cn } from '../../utils/style-utils';

interface TabTriggerProps
    extends React.ButtonHTMLAttributes<HTMLButtonElement> {
    value: string;
    children: React.ReactNode;
    variant?: 'default';
    icon?: React.ReactNode;
    isLast: boolean;
}

export function TabTrigger({
<<<<<<< HEAD
  icon,
  value,
  children,
  className,
  disabled,
  variant = 'default',
  ...props
=======
    icon,
    value,
    children,
    className,
    variant = 'default',
    isLast = false,
    ...props
>>>>>>> 3419d0ab
}: TabTriggerProps) {
    const { activeTab, setActiveTab } = useTabContext();
    const isActive = activeTab === value;

<<<<<<< HEAD
  const baseStyles =
    'w-full min-w-[230px] px-4 py-2 font-bold transition-all duration-300 outline-none focus-visible:ring-2 focus-visible:ring-offset-2 relative overflow-hidden';
  const variantStyles = {
    default: cn(
      'transform transition-transform hover:scale-95',
      isActive
        ? 'flex items-center justify-center bg-button-primary-fill  rounded-medium   text-button-primary-text'
        : 'border-transparent text-text-primary',
      disabled && 'opacity-50 cursor-not-allowed',
    ),
  };

  return (
    <button
      role="tab"
      aria-selected={isActive}
      aria-controls={`panel-${value}`}
      tabIndex={isActive ? 0 : -1}
      disabled={disabled}
      onClick={() => setActiveTab(value)}
      className={cn(baseStyles, variantStyles[variant], className)}
      {...props}
    >
      <div className="flex items-center justify-center gap-2 w-full">
        {icon && (
          <span
            className={cn(
              isActive
                ? 'text-black'
                : 'text-base-brand-500',
            )}
          >
            {icon}
          </span>
        )}
        <span>{children}</span>
      </div>
    </button>
  );
=======
    const baseStyles =
        'w-fit px-4 py-2 font-important transition-all duration-300 outline-none focus-visible:ring-2 focus-visible:ring-offset-2 relative overflow-hidden';
    const variantStyles = {
        default: cn(
            'cursor-pointer',
            isActive
                ? 'flex items-center justify-center bg-button-primary-fill rounded-medium text-button-primary-text'
                : 'border-transparent text-text-primary',
        ),
    };

    return (
        <div className={cn(
            "flex flex-row w-full items-center justify-center pr-1",
            isLast ? "" : "border-r-1 border-divider" // Las tab without divider
        )}>
            <button
                role="tab"
                aria-selected={isActive}
                aria-controls={`panel-${value}`}
                tabIndex={isActive ? 0 : -1}
                onClick={() => setActiveTab(value)}
                className={cn(baseStyles, variantStyles[variant], 'w-full', className)}
                {...props}
            >
                <div className="flex items-center justify-center gap-2 w-full transform transition-transform hover:scale-95">
                    {icon && (
                        <span
                            className={cn(
                                isActive ? 'text-black' : 'text-base-brand-500',
                            )}
                        >
                            {icon}
                        </span>
                    )}
                    <span>{children}</span>
                </div>
            </button>
        </div>
    );
>>>>>>> 3419d0ab
}<|MERGE_RESOLUTION|>--- conflicted
+++ resolved
@@ -12,76 +12,28 @@
 }
 
 export function TabTrigger({
-<<<<<<< HEAD
+
   icon,
   value,
   children,
   className,
   disabled,
+  isLast = false,
   variant = 'default',
   ...props
-=======
-    icon,
-    value,
-    children,
-    className,
-    variant = 'default',
-    isLast = false,
-    ...props
->>>>>>> 3419d0ab
 }: TabTriggerProps) {
     const { activeTab, setActiveTab } = useTabContext();
     const isActive = activeTab === value;
 
-<<<<<<< HEAD
-  const baseStyles =
-    'w-full min-w-[230px] px-4 py-2 font-bold transition-all duration-300 outline-none focus-visible:ring-2 focus-visible:ring-offset-2 relative overflow-hidden';
-  const variantStyles = {
-    default: cn(
-      'transform transition-transform hover:scale-95',
-      isActive
-        ? 'flex items-center justify-center bg-button-primary-fill  rounded-medium   text-button-primary-text'
-        : 'border-transparent text-text-primary',
-      disabled && 'opacity-50 cursor-not-allowed',
-    ),
-  };
-
-  return (
-    <button
-      role="tab"
-      aria-selected={isActive}
-      aria-controls={`panel-${value}`}
-      tabIndex={isActive ? 0 : -1}
-      disabled={disabled}
-      onClick={() => setActiveTab(value)}
-      className={cn(baseStyles, variantStyles[variant], className)}
-      {...props}
-    >
-      <div className="flex items-center justify-center gap-2 w-full">
-        {icon && (
-          <span
-            className={cn(
-              isActive
-                ? 'text-black'
-                : 'text-base-brand-500',
-            )}
-          >
-            {icon}
-          </span>
-        )}
-        <span>{children}</span>
-      </div>
-    </button>
-  );
-=======
     const baseStyles =
         'w-fit px-4 py-2 font-important transition-all duration-300 outline-none focus-visible:ring-2 focus-visible:ring-offset-2 relative overflow-hidden';
     const variantStyles = {
         default: cn(
-            'cursor-pointer',
+            'cursor-pointer transform transition-transform hover:scale-95',
             isActive
                 ? 'flex items-center justify-center bg-button-primary-fill rounded-medium text-button-primary-text'
                 : 'border-transparent text-text-primary',
+            disabled && 'opacity-50 cursor-not-allowed',
         ),
     };
 
@@ -95,6 +47,7 @@
                 aria-selected={isActive}
                 aria-controls={`panel-${value}`}
                 tabIndex={isActive ? 0 : -1}
+                disabled={disabled}
                 onClick={() => setActiveTab(value)}
                 className={cn(baseStyles, variantStyles[variant], 'w-full', className)}
                 {...props}
@@ -114,5 +67,4 @@
             </button>
         </div>
     );
->>>>>>> 3419d0ab
 }