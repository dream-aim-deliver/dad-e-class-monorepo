--- conflicted
+++ resolved
@@ -1,26 +1,12 @@
 import { FC, useState, useMemo } from 'react';
 import { cn } from '../../utils/style-utils';
 
-<<<<<<< HEAD
-export interface UserAvatarWithPicture {
-  size?: 'xSmall' | 'small' | 'medium' | 'large' | 'xLarge';
-  hasProfilePicture: true;
-  imageUrl: string;
-=======
 export interface UserAvatarProps {
   size?: 'xSmall' | 'small' | 'medium' | 'large' | 'xLarge';
   imageUrl?: string;
   fullName?: string;
->>>>>>> dfe5e9e4
   className?: string;
 }
-export interface UserAvatarWithoutPicture {
-  size?: 'xSmall' | 'small' | 'medium' | 'large' | 'xLarge';
-  hasProfilePicture: false;
-  initials: string;
-  className?: string;
-}
-export type UserAvatarProps = UserAvatarWithPicture | UserAvatarWithoutPicture;
 
 /**
  * A component that displays a user's avatar, either as an image or initials.
@@ -41,17 +27,11 @@
  * @example
  * <UserAvatar fullName="John Doe" size="medium" />
  */
-<<<<<<< HEAD
-
-export const UserAvatar: FC<UserAvatarProps> = (props) => {
-  const { size = 'medium', className } = props;
-=======
 export const UserAvatar: FC<UserAvatarProps> = (props) => {
   const { size = 'medium', className, imageUrl, fullName = '' } = props;
   const [isImageValid, setIsImageValid] = useState(Boolean(imageUrl));
 
   // Size mapping with consistent class structure
->>>>>>> dfe5e9e4
   const sizeClasses = {
     xSmall: 'w-6 h-6 text-2xs',
     small: 'w-8 h-8 text-sm',
@@ -89,29 +69,13 @@
     <div
       data-testid="user-avatar"
       className={cn(
-<<<<<<< HEAD
-        'flex items-center justify-center rounded-full',
-        !props.hasProfilePicture &&
-          'bg-base-neutral-700 text-text-secondary font-bold border border-base-neutral-600',
-=======
         'flex items-center justify-center rounded-full overflow-hidden',
         shouldShowInitials && 'bg-base-neutral-700 text-text-secondary font-bold border border-base-neutral-600',
->>>>>>> dfe5e9e4
         sizeClasses[size],
         className,
       )}
       aria-label={fullName || 'User avatar'}
     >
-<<<<<<< HEAD
-      {props.hasProfilePicture ? (
-        <img
-          src={props.imageUrl}
-          alt="Profile"
-          className={cn('w-full h-full object-cover rounded-full', className)}
-        />
-      ) : (
-        'initials' in props && <span>{props.initials.slice(0, 2)}</span>
-=======
       {!shouldShowInitials ? (
         <img
           src={imageUrl}
@@ -121,7 +85,6 @@
         />
       ) : (
         <span className="uppercase">{initials}</span>
->>>>>>> dfe5e9e4
       )}
     </div>
   );
