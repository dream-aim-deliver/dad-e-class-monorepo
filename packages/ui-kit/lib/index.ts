--- conflicted
+++ resolved
@@ -3,10 +3,7 @@
 import { Badge } from './components/badge';
 
 
-<<<<<<< HEAD
 
-=======
->>>>>>> 3ced373d
 export { Button, type ButtonProps } from './components/button';
 export { DummySkills, type DummySkillsProps } from './components/dummy-skills';
 export { IconButton, type IconButtonProps } from './components/icon-button';
@@ -27,11 +24,7 @@
 export { StudentCourseCard } from './components/coursecard/student-coursecard/student-course-card';
 export { CourseCreatorCard } from './components/coursecard/course-creator-coursecard/course-creator-card';
 export { ProfileTabs, DragAndDrop, Badge };
-<<<<<<< HEAD
 export {CoachBanner} from './components/coach-banner';
 export * as contexts from './contexts';
 export {CourseCard} from './components/coursecard/course-card';
-=======
-export { default  as  BuyCoachingSession, type BuyCoachingSessionProps } from './components/buy-coaching-session'
-export * as contexts from './contexts';
->>>>>>> 3ced373d
+export { default  as  BuyCoachingSession, type BuyCoachingSessionProps } from './components/buy-coaching-session'