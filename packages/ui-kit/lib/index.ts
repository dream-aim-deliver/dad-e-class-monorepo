import { ProfileTabs } from './components/profile-tabs';
import { DragAndDrop } from './components/drag&drop/drag&drop';
import { Badge } from './components/badge';


export { Button, type ButtonProps } from './components/button';
export { DummySkills, type DummySkillsProps } from './components/dummy-skills';
export { IconButton, type IconButtonProps } from './components/icon-button';
export { CheckBox, type CheckBoxProps } from './components/checkbox';
export { InputField, type InputFieldProps } from './components/input-field';
export { TextInput, type TextInputProps } from './components/text-input';
export {
  FeedBackMessage,
  type FeedBackMessageProps,
} from './components/feedback-message';
export {
  TextAreaInput,
  type TextAreaInputProps,
} from './components/text-areaInput';
export { ThemeProvider, useTheme } from './contexts';
export { VisitorCourseCard } from './components/coursecard/visitor-coursecard/visitor-coursecard';
export { CoachCourseCard } from './components/coursecard/coach-coursecard/coach-coursecard';
export { StudentCourseCard } from './components/coursecard/student-coursecard/student-course-card';
export { CourseCreatorCard } from './components/coursecard/course-creator-coursecard/course-creator-card';
export { ProfileTabs, DragAndDrop, Badge };
export { default  as  BuyCoachingSession, type BuyCoachingSessionProps } from './components/buy-coaching-session'
<<<<<<< HEAD

export * as contexts from './contexts';
=======
export * as contexts from './contexts';
export {Navbar} from './components/navbar';
>>>>>>> 91f98dc2
<|MERGE_RESOLUTION|>--- conflicted
+++ resolved
@@ -24,10 +24,6 @@
 export { CourseCreatorCard } from './components/coursecard/course-creator-coursecard/course-creator-card';
 export { ProfileTabs, DragAndDrop, Badge };
 export { default  as  BuyCoachingSession, type BuyCoachingSessionProps } from './components/buy-coaching-session'
-<<<<<<< HEAD
 
 export * as contexts from './contexts';
-=======
-export * as contexts from './contexts';
-export {Navbar} from './components/navbar';
->>>>>>> 91f98dc2
+export {Navbar} from './components/navbar';