import { ProfileTabs } from './components/profile-tabs';
import { DragAndDrop } from './components/drag&drop/drag&drop';
import { Badge } from './components/badge';


export { ProfileTabs, DragAndDrop, Badge };
export * as contexts from './contexts';
export { Button, type ButtonProps } from './components/button';
export { DummySkills, type DummySkillsProps } from './components/dummy-skills';
export { IconButton, type IconButtonProps } from './components/icon-button';
export { CheckBox, type CheckBoxProps } from './components/checkbox';
export { InputField, type InputFieldProps } from './components/input-field';
export { TextInput, type TextInputProps } from './components/text-input';
export {
  FeedBackMessage,
  type FeedBackMessageProps,
} from './components/feedback-message';
export {
  TextAreaInput,
  type TextAreaInputProps,
} from './components/text-areaInput';
export { ThemeProvider, useTheme } from './contexts';
<<<<<<< HEAD
export { ProfileTabs, DragAndDrop, Badge };
export { default  as  BuyCoachingSession, type BuyCoachingSessionProps } from './components/buy-coaching-session'
export * as contexts from './contexts';
=======
export { VisitorCourseCard } from './components/coursecard/visitor-coursecard/visitor-coursecard';
export { CoachCourseCard } from './components/coursecard/coach-coursecard/coach-coursecard';
export { StudentCourseCard } from './components/coursecard/student-coursecard/student-course-card';
export { CourseCreatorCard } from './components/coursecard/course-creator-coursecard/course-creator-card';
>>>>>>> 0bf6f57c
<|MERGE_RESOLUTION|>--- conflicted
+++ resolved
@@ -3,8 +3,6 @@
 import { Badge } from './components/badge';
 
 
-export { ProfileTabs, DragAndDrop, Badge };
-export * as contexts from './contexts';
 export { Button, type ButtonProps } from './components/button';
 export { DummySkills, type DummySkillsProps } from './components/dummy-skills';
 export { IconButton, type IconButtonProps } from './components/icon-button';
@@ -20,13 +18,10 @@
   type TextAreaInputProps,
 } from './components/text-areaInput';
 export { ThemeProvider, useTheme } from './contexts';
-<<<<<<< HEAD
-export { ProfileTabs, DragAndDrop, Badge };
-export { default  as  BuyCoachingSession, type BuyCoachingSessionProps } from './components/buy-coaching-session'
-export * as contexts from './contexts';
-=======
 export { VisitorCourseCard } from './components/coursecard/visitor-coursecard/visitor-coursecard';
 export { CoachCourseCard } from './components/coursecard/coach-coursecard/coach-coursecard';
 export { StudentCourseCard } from './components/coursecard/student-coursecard/student-course-card';
 export { CourseCreatorCard } from './components/coursecard/course-creator-coursecard/course-creator-card';
->>>>>>> 0bf6f57c
+export { ProfileTabs, DragAndDrop, Badge };
+export { default  as  BuyCoachingSession, type BuyCoachingSessionProps } from './components/buy-coaching-session'
+export * as contexts from './contexts';