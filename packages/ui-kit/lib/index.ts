import { ProfileTabs } from './components/profile-tabs';
import { DragAndDrop } from './components/drag&drop/drag&drop';
import { Badge } from './components/badge';

<<<<<<< HEAD
export {
  CoachingSessionOverview,
  type CoachingSessionOverviewProps,
} from './components/coaching-sessions/coaching-session-overview';
=======

export { ProfileTabs, DragAndDrop, Badge };
export * as contexts from './contexts';
export { Button, type ButtonProps } from './components/button';
export { DummySkills, type DummySkillsProps } from './components/dummy-skills';
>>>>>>> 0bf6f57c
export { IconButton, type IconButtonProps } from './components/icon-button';
export { CheckBox, type CheckBoxProps } from './components/checkbox';
export { InputField, type InputFieldProps } from './components/input-field';
export { TextInput, type TextInputProps } from './components/text-input';
export {
  FeedBackMessage,
  type FeedBackMessageProps,
} from './components/feedback-message';
export {
  TextAreaInput,
  type TextAreaInputProps,
} from './components/text-areaInput';
export { ThemeProvider, useTheme } from './contexts';
export { VisitorCourseCard } from './components/coursecard/visitor-coursecard/visitor-coursecard';
export { CoachCourseCard } from './components/coursecard/coach-coursecard/coach-coursecard';
export { StudentCourseCard } from './components/coursecard/student-coursecard/student-course-card';
export { CourseCreatorCard } from './components/coursecard/course-creator-coursecard/course-creator-card';<|MERGE_RESOLUTION|>--- conflicted
+++ resolved
@@ -2,18 +2,15 @@
 import { DragAndDrop } from './components/drag&drop/drag&drop';
 import { Badge } from './components/badge';
 
-<<<<<<< HEAD
-export {
-  CoachingSessionOverview,
-  type CoachingSessionOverviewProps,
-} from './components/coaching-sessions/coaching-session-overview';
-=======
 
 export { ProfileTabs, DragAndDrop, Badge };
 export * as contexts from './contexts';
 export { Button, type ButtonProps } from './components/button';
 export { DummySkills, type DummySkillsProps } from './components/dummy-skills';
->>>>>>> 0bf6f57c
+export {
+  CoachingSessionOverview,
+  type CoachingSessionOverviewProps,
+} from './components/coaching-sessions/coaching-session-overview';
 export { IconButton, type IconButtonProps } from './components/icon-button';
 export { CheckBox, type CheckBoxProps } from './components/checkbox';
 export { InputField, type InputFieldProps } from './components/input-field';
