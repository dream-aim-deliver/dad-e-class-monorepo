import { Home_DE } from '../pages/home/home-de';
import { TDictionary } from './base';
export const DE: TDictionary = {
  home: Home_DE,
  components: {
    skills: {
      title: 'Fähigkeiten',
    },
    courseCard: {
      createdBy: 'Erstellt von',
      you: 'Sie',
      group: 'Gruppe',
      manageButton: 'Verwalten',
      editCourseButton: 'Kurs bearbeiten',
      beginCourseButton: 'Kurs beginnen',
      resumeCourseButton: 'Fortsetzen',
      reviewCourseButton: 'Überprüfen',
      detailsCourseButton: 'Einzelheiten',
      publishedBadge: 'Veröffentlichung',
      underReviewBadge: 'In Bearbeitung',
      buyButton: 'Kaufen',
      fromButton: 'von',
      draftBadge: 'Entwurf',
      completedBadge: 'Kurs abgeschlossen',
      cochingSession: 'Coaching-Sitzung',
      sales: 'Verkauf',
    },
    dragDrop: {
      title: 'Legen Sie die Dateien hier ab... ',
      buttontext: 'Klicken zum Hochladen',
      dragtext: 'oder Datei ziehen & ablegen',
      filesize: 'Maximale Dateigröße',
      uploading: 'Hochladen..',
      cancelUpload: 'Upload abbrechen',
    },
    profileTab: {
      personal: 'Persönlich',
      professional: 'Beruflich',
    },
    languageSelector: {
      title: 'Fließend gesprochene Sprachen (C1 und höher)',
      choosetext: '',
      interface: 'Oberflächensprache',
      chooseLanguage: 'Sprache wählen',
      chooseColor: 'Farbe wählen',
      chooseOptions: 'Optionen wählen',
      english: 'Englisch',
      german: 'Deutsch',
    },

    profileInfo: {
      title: 'E-Klasse Plattform',
      name: 'Name',
      namePlaceholder: 'Johann',
      surname: 'Nachname',
      surnamePlaceholder: 'Doe',
      email: 'E-Mail',
      emailPlaceholder: 'johndoe@gmail.com',
      phoneNumber: 'Telefonnummer',
      phoneNumberPlaceholder: '+44 1234567890',
      password: 'Passwort',
      changePassword: 'Passwort ändern',
      date: 'Datum',
      checkboxtext1: 'Ich handle im Namen eines Unternehmens',
      companyName: 'Firmenname',
      companyNamePlaceholder: 'e.g. Acme',
      companyUID: 'Company UID (VAT) (optional)',
      companyUIDPlaceholder: 'e.g. CHE123456789',
      address: 'Adresse',
      addressPlaceholder: 'Hermetschloostrasse 70, 8048 Zürich',
      profilePicture: 'Profilbild',
      platformPreferences: 'Plattformpräferenzen',
      platformPP: 'Fließend gesprochene Sprachen (C1 und höher)',
      interfaceLang: 'Oberflächensprache',
      checkboxtext2: 'Newsletter erhalten',
      buttontext1: 'Verwerfen',
      buttontext2: 'Änderungen speichern',
    },
    professionalInfo: {
      title: 'Berufliche Informationen',
      bio: 'Biografie (max. 280 Zeichen)',
      bioPlaceholder:
        'Eine überzeugende Biografie hilft Ihnen, sich von anderen Coaches abzuheben. Dies wird für alle Studierenden sichtbar sein.',

      linkedinUrl: 'LinkedIn-URL',
      linkedinPlaceholder: 'https://www.linkedin.com/company/bewerbeagentur/',

      curriculumVitae: 'Lebenslauf (CV)',
      portfolioWebsite: 'Portfolio-Webseite-URL (optional)',
      portfolioWebsitePlaceholder: 'https://wimlanz.ch/',

      associatedCompanyName: 'Firmenname (optional)',
      associatedCompanyNAMEPlaceholder: 'Bewerbeagentur',
      associatedCompanyRole: 'Position (optional)',
      associatedCompanyPlaceholder: 'Senior DevOps Engineer',
      associatedCompanyIndustry: 'Branche (optional)',
      associatedCompanyIndustryPlaceholder: 'z. B. Informationstechnologie',

      skills: 'Ihre Fähigkeiten',
      addSkills: 'Fähigkeiten hinzufügen',
      privateProfile:
        'Privates Profil (nur registrierte Benutzer können Ihren Namen, Nachnamen und Ihre Biografie sehen)',
      buttontext1: 'Verwerfen',
      buttontext2: 'Änderungen speichern',
    },
<<<<<<< HEAD
    coachCard:{
      coachingSession: "Coaching-Sitzung",
      teaches: "Lehrt",
      viewProfile: "Profil ansehen",
      bookSession: "Sitzung buchen",
=======
    availableCoachingSessions: {
      title: 'Verfügbare Coaching-Sitzungen',
      buyMoreSessions: 'Kaufen Sie mehr Sitzungen',
      durationMinutes: 'Minuten',
      loadingText: 'Sitzungen werden geladen...',
      noAvailableSessionText: 'Keine verfügbaren Sitzungen',
    },
    coachReview:{
      by:'von'
>>>>>>> c814c8ca
    }
  },
};<|MERGE_RESOLUTION|>--- conflicted
+++ resolved
@@ -103,13 +103,6 @@
       buttontext1: 'Verwerfen',
       buttontext2: 'Änderungen speichern',
     },
-<<<<<<< HEAD
-    coachCard:{
-      coachingSession: "Coaching-Sitzung",
-      teaches: "Lehrt",
-      viewProfile: "Profil ansehen",
-      bookSession: "Sitzung buchen",
-=======
     availableCoachingSessions: {
       title: 'Verfügbare Coaching-Sitzungen',
       buyMoreSessions: 'Kaufen Sie mehr Sitzungen',
@@ -119,7 +112,12 @@
     },
     coachReview:{
       by:'von'
->>>>>>> c814c8ca
+    }
+    coachCard:{
+      coachingSession: "Coaching-Sitzung",
+      teaches: "Lehrt",
+      viewProfile: "Profil ansehen",
+      bookSession: "Sitzung buchen",
     }
   },
 };