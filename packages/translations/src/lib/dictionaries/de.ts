import { Home_DE } from '../pages/home/home-de';
import { TDictionary } from './base';
export const DE: TDictionary = {
  home: Home_DE,
  components: {
    skills: {
      title: 'Fähigkeiten',
    },
    courseCard: {
      createdBy: 'Erstellt von',
      you: 'Sie',
      group: 'Gruppe',
      manageButton: 'Verwalten',
      editCourseButton: 'Kurs bearbeiten',
      beginCourseButton: 'Kurs beginnen',
      resumeCourseButton: 'Fortsetzen',
      reviewCourseButton: 'Überprüfen',
      detailsCourseButton: 'Einzelheiten',
      publishedBadge: 'Veröffentlichung',
      underReviewBadge: 'In Bearbeitung',
      buyButton: 'Kaufen',
      fromButton: 'von',
      draftBadge: 'Entwurf',
      completedBadge: 'Kurs abgeschlossen',
      cochingSession: 'Coaching-Sitzung',
      sales: 'Verkauf',
    },
    dragDrop: {
      title: 'Legen Sie die Dateien hier ab... ',
      buttontext: 'Klicken zum Hochladen',
      dragtext: 'oder Datei ziehen & ablegen',
      filesize: 'Maximale Dateigröße',
      uploading: 'Hochladen..',
      cancelUpload: 'Upload abbrechen',
    },
    profileTab: {
      personal: 'Persönlich',
      professional: 'Beruflich',
    },
    languageSelector: {
      title: 'Fließend gesprochene Sprachen (C1 und höher)',
      choosetext: '',
      interface: 'Oberflächensprache',
      chooseLanguage: 'Sprache wählen',
      chooseColor: 'Farbe wählen',
      chooseOptions: 'Optionen wählen',
      english: 'Englisch',
      german: 'Deutsch',
    },

    profileInfo: {
      title: 'E-Klasse Plattform',
      name: 'Name',
      namePlaceholder: 'Johann',
      surname: 'Nachname',
      surnamePlaceholder: 'Doe',
      email: 'E-Mail',
      emailPlaceholder: 'johndoe@gmail.com',
      phoneNumber: 'Telefonnummer',
      phoneNumberPlaceholder: '+44 1234567890',
      password: 'Passwort',
      changePassword: 'Passwort ändern',
      date: 'Datum',
      checkboxtext1: 'Ich handle im Namen eines Unternehmens',
      companyName: 'Firmenname',
      companyNamePlaceholder: 'e.g. Acme',
      companyUID: 'Company UID (VAT) (optional)',
      companyUIDPlaceholder: 'e.g. CHE123456789',
      address: 'Adresse',
      addressPlaceholder: 'Hermetschloostrasse 70, 8048 Zürich',
      profilePicture: 'Profilbild',
      platformPreferences: 'Plattformpräferenzen',
      platformPP: 'Fließend gesprochene Sprachen (C1 und höher)',
      interfaceLang: 'Oberflächensprache',
      checkboxtext2: 'Newsletter erhalten',
      buttontext1: 'Verwerfen',
      buttontext2: 'Änderungen speichern',
    },
    professionalInfo: {
      title: 'Berufliche Informationen',
      bio: 'Biografie (max. 280 Zeichen)',
      bioPlaceholder:
        'Eine überzeugende Biografie hilft Ihnen, sich von anderen Coaches abzuheben. Dies wird für alle Studierenden sichtbar sein.',

      linkedinUrl: 'LinkedIn-URL',
      linkedinPlaceholder: 'https://www.linkedin.com/company/bewerbeagentur/',

      curriculumVitae: 'Lebenslauf (CV)',
      portfolioWebsite: 'Portfolio-Webseite-URL (optional)',
      portfolioWebsitePlaceholder: 'https://wimlanz.ch/',

      associatedCompanyName: 'Firmenname (optional)',
      associatedCompanyNAMEPlaceholder: 'Bewerbeagentur',
      associatedCompanyRole: 'Position (optional)',
      associatedCompanyPlaceholder: 'Senior DevOps Engineer',
      associatedCompanyIndustry: 'Branche (optional)',
      associatedCompanyIndustryPlaceholder: 'z. B. Informationstechnologie',

      skills: 'Ihre Fähigkeiten',
      addSkills: 'Fähigkeiten hinzufügen',
      privateProfile:
        'Privates Profil (nur registrierte Benutzer können Ihren Namen, Nachnamen und Ihre Biografie sehen)',
      buttontext1: 'Verwerfen',
      buttontext2: 'Änderungen speichern',
    },
<<<<<<< HEAD
    coachReview:{
      by:'von'
    }
=======
    availableCoachingSessions: {
      title: 'Verfügbare Coaching-Sitzungen',
      buyMoreSessions: 'Kaufen Sie mehr Sitzungen',
      durationMinutes: 'Minuten',
      loadingText: 'Sitzungen werden geladen...',
      noAvailableSessionText: 'Keine verfügbaren Sitzungen',
    },
>>>>>>> 7917a773
  },
};<|MERGE_RESOLUTION|>--- conflicted
+++ resolved
@@ -103,11 +103,6 @@
       buttontext1: 'Verwerfen',
       buttontext2: 'Änderungen speichern',
     },
-<<<<<<< HEAD
-    coachReview:{
-      by:'von'
-    }
-=======
     availableCoachingSessions: {
       title: 'Verfügbare Coaching-Sitzungen',
       buyMoreSessions: 'Kaufen Sie mehr Sitzungen',
@@ -115,6 +110,8 @@
       loadingText: 'Sitzungen werden geladen...',
       noAvailableSessionText: 'Keine verfügbaren Sitzungen',
     },
->>>>>>> 7917a773
+    coachReview:{
+      by:'von'
+    }
   },
 };