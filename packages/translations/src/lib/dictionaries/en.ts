--- conflicted
+++ resolved
@@ -103,14 +103,6 @@
       buttontext1: 'Discard',
       buttontext2: 'Save changes',
     },
-<<<<<<< HEAD
-    buyCoachingSession:{
-      title: 'Buy Coaching Session',
-      description: 'Schedule your sessions anytime, each with your favourite coach.',
-      buttonText: 'Buy coaching sessions',
-      total: 'Total',
-      minutes: 'minutes'
-=======
     availableCoachingSessions: {
       title: 'Available Coaching Sessions',
       buyMoreSessions: 'Buy more sessions',
@@ -126,7 +118,13 @@
       teaches: "Teaches",
       viewProfile: "View Profile",
       bookSession: "Book a Session",
->>>>>>> 4f41f1e9
+    }
+    buyCoachingSession:{
+      title: 'Buy Coaching Session',
+      description: 'Schedule your sessions anytime, each with your favourite coach.',
+      buttonText: 'Buy coaching sessions',
+      total: 'Total',
+      minutes: 'minutes'
     }
   },
 };