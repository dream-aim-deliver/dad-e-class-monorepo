--- conflicted
+++ resolved
@@ -103,13 +103,6 @@
       buttontext1: 'Discard',
       buttontext2: 'Save changes',
     },
-<<<<<<< HEAD
-    coachCard:{
-      coachingSession: "Coaching Session",
-      teaches: "Teaches",
-      viewProfile: "View Profile",
-      bookSession: "Book a Session",
-=======
     availableCoachingSessions: {
       title: 'Available Coaching Sessions',
       buyMoreSessions: 'Buy more sessions',
@@ -119,7 +112,12 @@
     },
     coachReview:{
       by:'by'
->>>>>>> c814c8ca
+    }
+    coachCard:{
+      coachingSession: "Coaching Session",
+      teaches: "Teaches",
+      viewProfile: "View Profile",
+      bookSession: "Book a Session",
     }
   },
 };