import { TDictionary } from './base';
import { Home_EN } from '../pages/home/home-en';

export const EN: TDictionary = {
  home: Home_EN,
  components: {
    skills: {
      title: 'Skills',
    },
    courseCard: {
      createdBy: 'Created by',
      you: 'You',
      group: 'Group',
      manageButton: 'Manage',
      editCourseButton: 'Edit course',
      beginCourseButton: 'Begin course',
      resumeCourseButton: 'Resume',
      reviewCourseButton: 'Review',
      detailsCourseButton: 'Details',
      publishedBadge: 'Published',
      underReviewBadge: 'Under Review',
      buyButton: 'Buy',
      fromButton: 'from',
      draftBadge: 'Draft',
      completedBadge: 'Course Completed',
      cochingSession: 'Coaching Session',
      sales: 'sales',
    },
    dragDrop: {
      title: ' Drop the files here...',
      buttontext: 'Click to upload',
      dragtext: 'or drop & drag file',
      filesize: 'Max file size',
      uploading: 'uploading..',
      cancelUpload: 'Cancel upload',
    },
    languageSelector: {
      title: 'Languages spoken fluently (C1 and above)',
      choosetext: '',
      interface: 'Interface language',
      chooseLanguage: 'Choose language',
      chooseColor: 'Choose color',
      chooseOptions: 'Choose options',
      english: 'English',
      german: 'German',
    },
    profileTab: {
      personal: 'Personal',
      professional: 'Professional',
    },
    profileInfo: {
      title: 'E-class Platform',
      name: 'Name',
      namePlaceholder: 'John',
      surname: 'Surname',
      surnamePlaceholder: 'Doe',
      email: 'Email',
      emailPlaceholder: 'johndoe@gmail.com',
      phoneNumber: 'Phone Number',
      phoneNumberPlaceholder: '+44 1234567890',
      password: 'Password',
      changePassword: 'Change Password',
      date: 'Date',
      checkboxtext1: 'I’m acting on behalf of a company',
      companyName: 'Company Name',
      companyNamePlaceholder: 'e.g. Acme',
      companyUID: 'Company UID (VAT) (optional)',
      companyUIDPlaceholder: 'e.g. CHE123456789',
      address: 'Address',
      addressPlaceholder: 'Hermetschloostrasse 70, 8048 Zürich',
      profilePicture: 'Profile Picture',
      platformPreferences: 'Platform Preference',
      platformPP: 'Languages spoken fluently (C1 and above)',
      interfaceLang: 'Interface Language',
      checkboxtext2: 'Receive Newsletter',
      buttontext1: 'Discard',
      buttontext2: 'Save changes',
    },
    professionalInfo: {
      title: 'Professional Information',
      bio: 'Bio (280 char max)',
      bioPlaceholder:
        'A compelling bio helps you stand out among other coaches. This will be visible to all students. ',

      linkedinUrl: 'LinkedIn URL',
      linkedinPlaceholder: 'https://www.linkedin.com/company/bewerbeagentur/',

      curriculumVitae: 'Curriculum Vitae (CV)',
      portfolioWebsite: 'Portfolio website URL (optional)',
      portfolioWebsitePlaceholder: 'https://wimlanz.ch/',

      associatedCompanyName: 'Company Name (optional)',
      associatedCompanyNAMEPlaceholder: 'Bewerbeagentur',
      associatedCompanyRole: 'Role (optional)',
      associatedCompanyPlaceholder: 'Senior DevOps Engineer',
      associatedCompanyIndustry: 'Industry (optional)',
      associatedCompanyIndustryPlaceholder: 'e.g. Information Technology',

      skills: 'Your skills',
      addSkills: 'Add skills',
      privateProfile:
        'Private profile (only registered users can see your name, surname and bio)',
      buttontext1: 'Discard',
      buttontext2: 'Save changes',
    },
<<<<<<< HEAD
    coachReview:{
      by:'by'
    }
=======
    availableCoachingSessions: {
      title: 'Available Coaching Sessions',
      buyMoreSessions: 'Buy more sessions',
      durationMinutes: 'minutes',
      noAvailableSessionText: 'No available sessions',
      loadingText: 'Loading Sessions...',
    },
>>>>>>> 7917a773
  },
};<|MERGE_RESOLUTION|>--- conflicted
+++ resolved
@@ -103,11 +103,6 @@
       buttontext1: 'Discard',
       buttontext2: 'Save changes',
     },
-<<<<<<< HEAD
-    coachReview:{
-      by:'by'
-    }
-=======
     availableCoachingSessions: {
       title: 'Available Coaching Sessions',
       buyMoreSessions: 'Buy more sessions',
@@ -115,6 +110,8 @@
       noAvailableSessionText: 'No available sessions',
       loadingText: 'Loading Sessions...',
     },
->>>>>>> 7917a773
+    coachReview:{
+      by:'by'
+    }
   },
 };