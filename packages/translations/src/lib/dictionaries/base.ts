--- conflicted
+++ resolved
@@ -14,14 +14,6 @@
       personal: z.string(),
       professional: z.string(),
     }),
-<<<<<<< HEAD
-    notificationGrid: z.object({
-      markAllAsRead: z.string(),
-      searchPlaceholder: z.string(),
-      all: z.string(),
-      noNotifications: z.string(),
-      loading: z.string(),
-=======
     userGrid: z.object({
       nameColumn: z.string(),
       surnameColumn: z.string(),
@@ -48,7 +40,13 @@
       coaches: z.string(),
       courseCreators: z.string(),
       admin: z.string(),
->>>>>>> f74fdebd
+    }),
+    notificationGrid: z.object({
+      markAllAsRead: z.string(),
+      searchPlaceholder: z.string(),
+      all: z.string(),
+      noNotifications: z.string(),
+      loading: z.string(),
     }),
     modulePagination: z.object({
       previous: z.string(),
